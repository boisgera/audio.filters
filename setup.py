--- conflicted
+++ resolved
@@ -1,23 +1,58 @@
 #!/usr/bin/env python
 # coding: utf-8
 
-# Third-Party Libraries
-import setuptools
-#from Cython.Build import cythonize
+# Python 2.7 Standard Library
+import os.path
+import sys
 
-# Source:
-# https://github.com/cython/cython/wiki/PackageHierarchy
+# Pip Package Manager
+try:
+    import pip
+    import setuptools
+    import pkg_resources
+except ImportError:
+    error = "pip is not installed, refer to <{url}> for instructions."
+    raise ImportError(error.format(url="http://pip.readthedocs.org"))
+
+# Cython
+# from Cython.Build import cythonize
+
+# Numpy
+import numpy
+
+def local(path):
+    return os.path.join(os.path.dirname(__file__), path)
+
+# Extra Third-Party Libraries
+sys.path.insert(1, local(".lib"))
+try:
+    setup_requires = ["about>=4.0.0"]
+    require = lambda *r: pkg_resources.WorkingSet().require(*r)
+    require(*setup_requires)
+    import about
+except pkg_resources.DistributionNotFound:
+    error = """{req!r} not found; install it locally with:
+
+    pip install --target=.lib --ignore-installed {req!r}
+"""
+    raise ImportError(error.format(req=" ".join(setup_requires)))
+import about
+
+# This Package
+sys.path.insert(1, local("audio"))
+import about_filters
+
+info = dict(
+  metadata     = about.get_metadata(about_filters),
+  code         = dict(packages=setuptools.find_packages()),
+                 #ext_modules = cythonize("audio/filters.pyx")
+  data         = {},
+  requirements = {},
+  scripts      = {},
+  plugins      = {},
+  tests        = dict(test_suite="test.suite"),
+)
 
 if __name__ == "__main__":
-    setuptools.setup(
-      name = "audio.filters",
-<<<<<<< HEAD
-      version = "0.1.1",
-=======
-      url = "https://github.com/boisgera/audio.filters/",
-      description = "audio.filter",
-      version = "0.1",
->>>>>>> 86929c7b
-      packages = setuptools.find_packages(),
-      #ext_modules = cythonize("audio/filters.pyx")
-    )
+    kwargs = {k:v for dct in info.values() for (k,v) in dct.items()}
+    setuptools.setup(**kwargs)
